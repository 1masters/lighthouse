--- conflicted
+++ resolved
@@ -256,7 +256,6 @@
   font-size: 16px;
 }
 
-<<<<<<< HEAD
 /* Audit Group */
 
 .lh-audit-group {
@@ -271,12 +270,12 @@
   font-size: 16px;
   color: var(--secondary-text-color);
   margin-top: calc(var(--default-padding) / 2);
-=======
+}
+
 .lh-debug {
   margin-top: calc(var(--default-padding) / 2);
   margin-left: calc(var(--lh-audit-score-width) + var(--lh-score-margin));
   color: var(--fail-color);
->>>>>>> 05a068af
 }
 
 /* Report */
