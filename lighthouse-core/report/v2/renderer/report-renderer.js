--- conflicted
+++ resolved
@@ -166,11 +166,7 @@
     const categories = reportSection.appendChild(this._dom.createElement('div', 'lh-categories'));
     for (const category of report.reportCategories) {
       scoreHeader.appendChild(this._categoryRenderer.renderScoreGauge(category));
-<<<<<<< HEAD
-      element.appendChild(this._categoryRenderer.render(category, report.reportTags));
-=======
-      categories.appendChild(this._categoryRenderer.render(category));
->>>>>>> fd507b3e
+      categories.appendChild(this._categoryRenderer.render(category, report.reportTags));
     }
 
     reportSection.appendChild(this._renderReportFooter(report));
@@ -231,14 +227,11 @@
  *     initialUrl: string,
  *     url: string,
  *     reportCategories: !Array<!ReportRenderer.CategoryJSON>,
-<<<<<<< HEAD
  *     reportTags: !Object<string, !ReportRenderer.TagJSON>
-=======
  *     runtimeConfig: {
  *       blockedUrlPatterns: !Array<string>,
  *       environment: !Array<{description: string, enabled: boolean, name: string}>
  *     }
->>>>>>> fd507b3e
  * }}
  */
 ReportRenderer.ReportJSON; // eslint-disable-line no-unused-expressions