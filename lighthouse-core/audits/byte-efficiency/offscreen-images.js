/**
 * @license
 * Copyright 2017 Google Inc. All rights reserved.
 *
 * Licensed under the Apache License, Version 2.0 (the "License");
 * you may not use this file except in compliance with the License.
 * You may obtain a copy of the License at
 *
 *     http://www.apache.org/licenses/LICENSE-2.0
 *
 * Unless required by applicable law or agreed to in writing, software
 * distributed under the License is distributed on an "AS IS" BASIS,
 * WITHOUT WARRANTIES OR CONDITIONS OF ANY KIND, either express or implied.
 * See the License for the specific language governing permissions and
 * limitations under the License.
 */
 /**
  * @fileoverview Checks to see if images are displayed only outside of the viewport.
  *     Images requested after TTI are not flagged as violations.
  */
'use strict';

<<<<<<< HEAD
const Audit = require('./byte-efficiency-audit');
=======
const ByteEfficiencyAudit = require('./byte-efficiency-audit');
const TTIAudit = require('../time-to-interactive');
>>>>>>> 9ccfd00d
const URL = require('../../lib/url-shim');

const ALLOWABLE_OFFSCREEN_X = 100;
const ALLOWABLE_OFFSCREEN_Y = 200;

const IGNORE_THRESHOLD_IN_BYTES = 2048;
const IGNORE_THRESHOLD_IN_PERCENT = 75;

class OffscreenImages extends ByteEfficiencyAudit {
  /**
   * @return {!AuditMeta}
   */
  static get meta() {
    return {
      category: 'Images',
      name: 'offscreen-images',
      description: 'Offscreen images',
      informative: true,
      helpText: 'Images that are not above the fold should be lazily loaded after the page is ' +
        'interactive. Consider using the [IntersectionObserver](https://developers.google.com/web/updates/2016/04/intersectionobserver) API.',
      requiredArtifacts: ['ImageUsage', 'ViewportDimensions', 'traces', 'networkRecords']
    };
  }

  /**
   * @param {!ClientRect} imageRect
   * @param {{innerWidth: number, innerHeight: number}} viewportDimensions
   * @return {number}
   */
  static computeVisiblePixels(imageRect, viewportDimensions) {
    const innerWidth = viewportDimensions.innerWidth;
    const innerHeight = viewportDimensions.innerHeight;

    const top = Math.max(imageRect.top, -1 * ALLOWABLE_OFFSCREEN_Y);
    const right = Math.min(imageRect.right, innerWidth + ALLOWABLE_OFFSCREEN_X);
    const bottom = Math.min(imageRect.bottom, innerHeight + ALLOWABLE_OFFSCREEN_Y);
    const left = Math.max(imageRect.left, -1 * ALLOWABLE_OFFSCREEN_X);

    return Math.max(right - left, 0) * Math.max(bottom - top, 0);
  }

  /**
   * @param {!Object} image
   * @param {{innerWidth: number, innerHeight: number}} viewportDimensions
   * @return {?Object}
   */
  static computeWaste(image, viewportDimensions) {
    const url = URL.getDisplayName(image.src, {preserveQuery: true});
    const totalPixels = image.clientWidth * image.clientHeight;
    const visiblePixels = this.computeVisiblePixels(image.clientRect, viewportDimensions);
    // Treat images with 0 area as if they're offscreen. See https://github.com/GoogleChrome/lighthouse/issues/1914
    const wastedRatio = totalPixels === 0 ? 1 : 1 - visiblePixels / totalPixels;
    const totalBytes = image.networkRecord.resourceSize;
    const wastedBytes = Math.round(totalBytes * wastedRatio);

    if (!Number.isFinite(wastedRatio)) {
      return new Error(`Invalid image sizing information ${url}`);
    }

    return {
      url,
      preview: {
        url: image.networkRecord.url,
        mimeType: image.networkRecord.mimeType
      },
      requestStartTime: image.networkRecord.startTime,
      totalBytes,
      wastedBytes,
      wastedPercent: 100 * wastedRatio,
    };
  }

  /**
   * @param {!Artifacts} artifacts
   * @return {{results: !Array<Object>, tableHeadings: Object,
   *     passes: boolean=, debugString: string=}}
   */
  static audit_(artifacts) {
    const images = artifacts.ImageUsage;
    const viewportDimensions = artifacts.ViewportDimensions;
    const trace = artifacts.traces[Audit.DEFAULT_PASS];

    let debugString;
    const resultsMap = images.reduce((results, image) => {
      if (!image.networkRecord) {
        return results;
      }

      const processed = OffscreenImages.computeWaste(image, viewportDimensions);
      if (processed instanceof Error) {
        debugString = processed.message;
        return results;
      }

      // If an image was used more than once, warn only about its least wasteful usage
      const existing = results.get(processed.preview.url);
      if (!existing || existing.wastedBytes > processed.wastedBytes) {
        results.set(processed.preview.url, processed);
      }

      return results;
    }, new Map());

    return artifacts.requestFirstInteractive(trace).then(firstInteractive => {
      const ttiTimestamp = firstInteractive.timestamp / 1000000;
      const results = Array.from(resultsMap.values()).filter(item => {
        const isWasteful = item.wastedBytes > IGNORE_THRESHOLD_IN_BYTES &&
            item.wastedPercent > IGNORE_THRESHOLD_IN_PERCENT;
        const loadedEarly = item.requestStartTime < ttiTimestamp;
        return isWasteful && loadedEarly;
      });
      return {
        debugString,
        results,
        tableHeadings: {
          preview: '',
          url: 'URL',
          totalKb: 'Original',
          potentialSavings: 'Potential Savings',
        }
      };
    });
  }
}

module.exports = OffscreenImages;<|MERGE_RESOLUTION|>--- conflicted
+++ resolved
@@ -20,12 +20,7 @@
   */
 'use strict';
 
-<<<<<<< HEAD
-const Audit = require('./byte-efficiency-audit');
-=======
 const ByteEfficiencyAudit = require('./byte-efficiency-audit');
-const TTIAudit = require('../time-to-interactive');
->>>>>>> 9ccfd00d
 const URL = require('../../lib/url-shim');
 
 const ALLOWABLE_OFFSCREEN_X = 100;
